--- conflicted
+++ resolved
@@ -33,16 +33,7 @@
 Main configuration files are located in `config/env`. There are two files by default for two different environments, development and production (e.g. if you want to test the bot on a separate channel). For the `clientOptions` directive, refer to the [Node-IRC documentation](https://node-irc.readthedocs.org/en/latest/API.html#client).
 
 ###Cards
-<<<<<<< HEAD
 Card configuration is located in `config/cards` directory. Some files are included by default, that contain the default cards of the game plus some extra cards from [BoardGameGeek](http://boardgamegeek.com/). You can add your custom cards to `Custom_a.json` (for answers) and `Custom_q.json` (for questions), using the same format as the default card files. Any card you add to these files will also be automatically loaded to the game during start up..
-
-##TODO
-* Save game & player data to MongoDB for all time top scores & other statistics.
-* Allow pausing/resuming a game.
-=======
-Card configuration is located in `config/cards` directory. There are 2 files by default, `blacks.json` and `whites.json`, that contain the default cards of the game. You can add your custom cards to the game by creating two new files in the directory, `blacks-custom.json` and `whites-custom.json`, and adding cards in them using the same format as the default card files. Any card you add to these files will also be automatically loaded to the game during start up.
-
-Black cards are what players draw from the deck to their hands, white cards are the "question cards". Yes, this is the opposite of the original Cards Against Humanity. No, it wasn't done intentionally, but that's the way it is now.
 
 ###Notify Users
 Users currently in the channel with the bot can be notified when a game begins by setting the `notifyUsers` directive to true. Users with ~ and & modes are not notified.
@@ -52,8 +43,6 @@
 
 ##TODO
 * Save game & player data to MongoDB for all time top scores & other statistics.
-* Move some of the America specific cards to separate MURICA-deck, that can be enabled/disabled from config for non-american players.
->>>>>>> 62dbfcda
 * Config options for rule variations, such as voting the best instead of card czar choosing the winner.
 * The haiku round.
 * Allow players to change one card per round (make it an option in config?)
