{
  "name": "irc-cah",
<<<<<<< HEAD
  "version": "0.4.0",
=======
  "version": "0.4.1",
>>>>>>> 62dbfcda
  "description": "Cards Against Humanity IRC bot",
  "main": "app.js",
  "author": "Teemu Lahti <teemu.lahti@gmail.com>",
  "license": "Creative Commons BY-NC-SA 2.0",
  "scripts": {
    "start": "node node_modules/grunt-cli/bin/grunt",
    "test": "node node_modules/grunt-cli/bin/grunt test"
  },
  "dependencies": {
    "underscore": "latest",
    "grunt": "latest",
    "grunt-cli": "latest",
    "irc": "~0.3.6",
    "path": "~0.4.9",
    "irc-colors": "~1.0.3",
<<<<<<< HEAD
    "jayschema": "~0.2.7"
=======
    "grunt-nodemon": "~0.2.1",
    "nodemon": "~1.0.17"
>>>>>>> 62dbfcda
  },
  "devDependencies": {
    "grunt-contrib-watch": "latest",
    "grunt-contrib-jshint": "latest",
    "grunt-nodemon": "latest",
    "grunt-concurrent": "latest",
    "grunt-mocha-test": "latest",
    "load-grunt-tasks": "~0.1.0",
    "time-grunt": "~0.1.1"
  }
}<|MERGE_RESOLUTION|>--- conflicted
+++ resolved
@@ -1,10 +1,6 @@
 {
   "name": "irc-cah",
-<<<<<<< HEAD
-  "version": "0.4.0",
-=======
   "version": "0.4.1",
->>>>>>> 62dbfcda
   "description": "Cards Against Humanity IRC bot",
   "main": "app.js",
   "author": "Teemu Lahti <teemu.lahti@gmail.com>",
@@ -20,12 +16,8 @@
     "irc": "~0.3.6",
     "path": "~0.4.9",
     "irc-colors": "~1.0.3",
-<<<<<<< HEAD
-    "jayschema": "~0.2.7"
-=======
     "grunt-nodemon": "~0.2.1",
     "nodemon": "~1.0.17"
->>>>>>> 62dbfcda
   },
   "devDependencies": {
     "grunt-contrib-watch": "latest",
